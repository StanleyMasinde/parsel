--- conflicted
+++ resolved
@@ -624,18 +624,8 @@
             ),
             Span::styled(&url_display, url_style),
         ]))
-<<<<<<< HEAD
         .block(Block::default().borders(Borders::ALL).title("Request"));
         frame.render_widget(url_bar, main_layout[0]);
-=======
-        .block(
-            Block::default()
-                .borders(Borders::ALL)
-                .border_type(BorderType::Rounded)
-                .title("Request"),
-        );
-        frame.render_widget(url_bar, main_layout[1]);
->>>>>>> f430b627
 
         // Show cursor for URL field when in edit mode
         if self.mode == Mode::Edit && self.active_panel == Panel::Url {
